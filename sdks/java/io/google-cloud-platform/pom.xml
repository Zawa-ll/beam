--- conflicted
+++ resolved
@@ -225,8 +225,6 @@
     </dependency>
 
     <dependency>
-<<<<<<< HEAD
-=======
       <groupId>org.apache.beam</groupId>
       <artifactId>beam-runners-google-cloud-dataflow-java</artifactId>
       <version>${project.version}</version>
@@ -234,7 +232,6 @@
     </dependency>
 
     <dependency>
->>>>>>> c584b37b
       <groupId>org.hamcrest</groupId>
       <artifactId>hamcrest-all</artifactId>
       <scope>test</scope>
